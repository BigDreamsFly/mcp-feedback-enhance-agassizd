{
    "meta": {
        "language": "en",
        "displayName": "English",
        "author": "Minidoracat",
        "version": "1.0.0",
        "lastUpdate": "2025-01-31"
    },
    "app": {
        "title": "Interactive Feedback Collection",
        "projectDirectory": "Project Directory",
        "language": "Language",
        "settings": "Settings",
        "confirmCancel": "Confirm Cancel",
        "confirmCancelMessage": "Are you sure you want to cancel feedback? All input content will be lost.",
        "layoutChangeTitle": "Interface Layout Change",
        "layoutChangeMessage": "Layout mode has been changed and requires reloading the interface to take effect.\nReload now?"
    },
    "tabs": {
        "summary": "📋 AI Summary",
        "feedback": "💬 Feedback",
        "command": "⚡ Command",
        "language": "⚙️ Settings",
        "images": "🖼️ Images",
        "about": "ℹ️ About"
    },
    "about": {
        "appInfo": "Application Information",
        "version": "Version",
        "description": "A powerful MCP server that provides human-in-the-loop interactive feedback functionality for AI-assisted development tools. Supports dual interfaces (Qt GUI and Web UI) with rich features including image upload, command execution, and multi-language support.",
        "projectLinks": "Project Links",
        "githubProject": "GitHub Project",
        "visitGithub": "Visit GitHub",
        "contact": "Contact & Support",
        "discordSupport": "Discord Support",
        "joinDiscord": "Join Discord",
        "contactDescription": "For technical support, issue reports, or feature suggestions, feel free to contact us through Discord community or GitHub Issues.",
        "thanks": "Thanks & Contributions",
        "thanksText": "Special thanks to the original author Fábio Ferreira (@fabiomlferreira) for creating the original interactive-feedback-mcp project.\n\nThis enhanced version is developed and maintained by Minidoracat, who has significantly expanded the project with GUI interface, image support, multi-language capabilities, and many other improvements.\n\nAlso thanks to sanshao85's mcp-feedback-collector project for UI design inspiration.\n\nOpen source collaboration makes technology better!"
    },
    "feedback": {
        "title": "Your Feedback",
        "description": "Please describe your thoughts, suggestions, or modifications needed for the AI's work.",
        "placeholder": "Please enter your feedback, suggestions, or questions here...\n\n💡 Tips:\n• Press Ctrl+Enter (numpad supported) to submit quickly\n• Press Ctrl+V to paste images from clipboard",
        "emptyTitle": "Feedback Content Empty",
        "emptyMessage": "Please enter feedback content before submitting. You can describe your thoughts, suggestions, or areas that need modification.",
        "outputPlaceholder": "Command output will appear here..."
    },
    "summary": {
        "title": "AI Work Summary",
        "description": "Below is the work content that AI has just completed for you. Please review and provide feedback.",
        "testDescription": "Below is the message content replied by AI. Please review and provide feedback."
    },
    "command": {
        "title": "Command Execution",
        "description": "You can execute commands to verify results or gather more information.",
        "placeholder": "Enter command to execute...",
        "output": "Command Output",
        "outputPlaceholder": "Command output will appear here...",
        "run": "▶️ Run",
        "terminate": "⏹️ Stop"
    },
    "images": {
        "title": "🖼️ Image Attachments (Optional)",
        "select": "Select Files",
        "paste": "Clipboard",
        "clear": "Clear",
        "status": "{count} images selected",
        "statusWithSize": "{count} images selected (Total {size})",
        "dragHint": "🎯 Drag images here or press Ctrl+V/Cmd+V to paste from clipboard (PNG, JPG, JPEG, GIF, BMP, WebP)",
        "deleteConfirm": "Are you sure you want to remove image \"{filename}\"?",
        "deleteTitle": "Confirm Delete",
        "sizeWarning": "Image file size cannot exceed 1MB",
        "formatError": "Unsupported image format",
        "paste_images": "📋 Paste from Clipboard",
        "paste_failed": "Paste failed, no image in clipboard",
        "paste_no_image": "No image in clipboard to paste",
        "paste_image_from_textarea": "Image intelligently pasted from text area to image area",
        "images_clear": "Clear all images",
        "settings": {
            "title": "Image Settings",
            "sizeLimit": "Image Size Limit",
            "sizeLimitOptions": {
                "unlimited": "Unlimited",
                "1mb": "1MB",
                "3mb": "3MB",
                "5mb": "5MB"
            },
            "base64Detail": "Base64 Compatibility Mode",
            "base64DetailHelp": "When enabled, includes complete Base64 image data in text to improve compatibility with AI models ",
            "base64Warning": "⚠️ Increases transmission size",
            "compatibilityHint": "💡 Images not recognized correctly?",
            "enableBase64Hint": "Try enabling Base64 compatibility mode"
        },
        "sizeLimitExceeded": "Image {filename} size is {size}, exceeds {limit} limit!",
        "sizeLimitExceededAdvice": "Please compress the image using image editing software, or adjust the image size limit setting."
    },
    "language": {
        "settings": "Language Settings",
        "selector": "🌐 Language Selection",
        "description": "Choose your preferred interface language. Language changes take effect immediately."
    },
    "settings": {
<<<<<<< HEAD
      "title": "Timeout Settings",
      "description": "When enabled, the interface will automatically close after the specified time. The countdown timer will be displayed in the header area."
    }
  },
  "buttons": {
    "submit": "Submit Feedback",
    "cancel": "Cancel",
    "close": "Close",
    "clear": "Clear",
    "submitFeedback": "✅ Submit Feedback",
    "selectFiles": "📁 Select Files",
    "pasteClipboard": "📋 Clipboard",
    "clearAll": "✕ Clear",
    "runCommand": "▶️ Run"
  },
  "status": {
    "feedbackSubmitted": "Feedback submitted successfully!",
    "feedbackCancelled": "Feedback cancelled.",
    "timeoutMessage": "Feedback timeout",
    "errorOccurred": "Error occurred",
    "loading": "Loading...",
    "connecting": "Connecting...",
    "connected": "Connected",
    "disconnected": "Disconnected",
    "uploading": "Uploading...",
    "uploadSuccess": "Upload successful",
    "uploadFailed": "Upload failed",
    "commandRunning": "Command running...",
    "commandFinished": "Command finished",
    "pasteSuccess": "Image pasted from clipboard",
    "pasteFailed": "Failed to get image from clipboard",
    "invalidFileType": "Unsupported file type",
    "fileTooLarge": "File too large (max 1MB)"
  },
  "errors": {
    "title": "Error",
    "warning": "Warning",
    "info": "Information",
    "interfaceReloadError": "Error occurred while reloading interface: {error}",
    "imageSaveEmpty": "Saved image file is empty! Location: {path}",
    "imageSaveFailed": "Image save failed!",
    "clipboardSaveFailed": "Failed to save clipboard image!",
    "noValidImage": "No valid image in clipboard!",
    "noImageContent": "No image content in clipboard!",
    "emptyFile": "Image {filename} is an empty file!",
    "loadImageFailed": "Failed to load image {filename}:\n{error}",
    "dragInvalidFiles": "Please drag valid image files!",
    "confirmClearAll": "Are you sure you want to clear all {count} images?",
    "confirmClearTitle": "Confirm Clear",
    "fileSizeExceeded": "Image {filename} size is {size}MB, exceeding 1MB limit!\nRecommend using image editing software to compress before uploading.",
    "dataSizeExceeded": "Image {filename} data size exceeds 1MB limit!",
    "types": {
      "network": "Network connection issue",
      "file_io": "File read/write issue",
      "process": "Process execution issue",
      "timeout": "Operation timeout",
      "user_cancel": "User cancelled the operation",
      "system": "System issue",
      "permission": "Insufficient permissions",
      "validation": "Data validation failed",
      "dependency": "Dependency issue",
      "config": "Configuration issue"
    },
    "solutions": {
      "network": [
        "Check network connection",
        "Verify firewall settings",
        "Try restarting the application"
      ],
      "file_io": [
        "Check if file exists",
        "Verify file permissions",
        "Check available disk space"
      ],
      "process": [
        "Check if process is running",
        "Verify system resources",
        "Try restarting related services"
      ],
      "timeout": [
        "Increase timeout settings",
        "Check network latency",
        "Retry the operation later"
      ],
      "permission": [
        "Run as administrator",
        "Check file/directory permissions",
        "Contact system administrator"
      ]
    }
  },
  "languageSelector": "🌐 Language",
  "languageNames": {
    "zhTw": "繁體中文",
    "en": "English",
    "zhCn": "简体中文"
  },
  "test": {
    "qtGuiSummary": "🎯 Image Preview and Window Adjustment Test\n\nThis is a test session to verify the following features:\n\n✅ Test Items:\n1. Image upload and preview functionality\n2. Image X delete button in top-right corner\n3. Free window resizing\n4. Flexible splitter adjustment\n5. Dynamic layout of all areas\n6. Smart Ctrl+V image paste functionality\n\n📋 Test Steps:\n1. Try uploading some images (drag & drop, file selection, clipboard)\n2. Check if image preview displays correctly\n3. Click the X button in the top-right corner of images to delete them\n4. Try resizing the window, check if it can be freely adjusted\n5. Drag the splitter to adjust area sizes\n6. Press Ctrl+V in the text box to test smart paste functionality\n7. Provide any feedback or issues found\n\nPlease test these features and provide feedback!",
    "webUiSummary": "Test Web UI Functionality\n\n🎯 **Test Items:**\n- Web UI server startup and operation\n- WebSocket real-time communication\n- Feedback submission functionality\n- Image upload and preview\n- Command execution functionality\n- Smart Ctrl+V image paste\n- Multi-language interface switching\n\n📋 **Test Steps:**\n1. Test image upload (drag & drop, file selection, clipboard)\n2. Press Ctrl+V in text box to test smart paste\n3. Try switching languages (Traditional Chinese/Simplified Chinese/English)\n4. Test command execution functionality\n5. Submit feedback and images\n\nPlease test these features and provide feedback!",
    "messages": {
      "webModuleLoaded": "✅ Using new web module",
      "webModuleLoadFailed": "⚠️  Unable to import Web UI module: {error}",
      "startingWebServer": "🚀 Starting Web server...",
      "serverStartError": "Server startup error: {error}",
      "webServerStartSuccess": "✅ Web server started successfully",
      "serverRunningAt": "🌐 Server running at: http://{host}:{port}",
      "cannotConnectToPort": "❌ Cannot connect to server port {port}",
      "webServerStartFailed": "❌ Web server startup failed: {error}",
      "serverNotStarted": "❌ Server failed to start properly",
      "testSessionCreated": "✅ Test session created successfully (ID: {sessionId}...)",
      "testUrl": "🔗 Test URL: {url}",
      "testingBrowserLaunch": "🌐 Testing browser launch functionality...",
      "wslEnvironmentDetected": "✅ WSL environment detected, using WSL-specific browser launch",
      "nonWslEnvironment": "ℹ️  Non-WSL environment, using standard browser launch",
      "browserLaunchSuccess": "✅ Browser launch successful: {url}",
      "browserLaunchFailed": "⚠️  Browser launch failed: {error}",
      "browserLaunchNote": "💡 This might be normal, please manually open the above URL in browser",
      "sessionCreationFailed": "❌ Session creation failed: {error}",
      "allTestsPassed": "🎉 All tests passed! Web UI ready",
      "notes": "📝 Notes:",
      "webUiAutoEnabled": "  - Web UI will auto-enable in SSH remote environments",
      "localEnvironmentGui": "  - Local environment will continue using Qt GUI",
      "realtimeCommandSupport": "  - Supports real-time command execution and WebSocket communication",
      "modernDarkTheme": "  - Provides modern dark theme interface",
      "smartCtrlVPaste": "  - Supports smart Ctrl+V image paste functionality",
      "testingEnvironmentDetection": "🔍 Testing environment detection functionality",
      "wslDetection": "WSL environment detection: {result}",
      "remoteDetection": "Remote environment detection: {result}",
      "guiAvailability": "GUI availability: {result}",
      "yes": "Yes",
      "no": "No",
      "wslEnvironmentWebUi": "✅ WSL environment detected, will use Web UI with Windows browser launch support",
      "remoteEnvironmentWebUi": "✅ Will use Web UI (suitable for remote development environment)",
      "localEnvironmentQtGui": "✅ Will use Qt GUI (local environment)",
      "environmentDetectionFailed": "❌ Environment detection failed: {error}",
      "testingMcpIntegration": "🔧 Testing MCP integration functionality",
      "mcpToolFunctionAvailable": "✅ MCP tool function available",
      "timeoutParameterSupported": "✅ Supports timeout parameter",
      "environmentBasedWebUiSupported": "✅ Supports environment variable-based Web UI selection",
      "readyForAiAssistantCalls": "✅ Ready to accept calls from AI assistant",
      "mcpIntegrationTestFailed": "❌ MCP integration test failed: {error}",
      "testingParameterFunctionality": "🆕 Testing parameter functionality",
      "timeoutParameterExists": "✅ timeout parameter exists, default value: {default}",
      "timeoutParameterMissing": "❌ timeout parameter does not exist",
      "forceWebDetected": "✅ FORCE_WEB environment variable detected: {value}",
      "forceWebNotSet": "ℹ️  FORCE_WEB environment variable not set (will use default logic)",
      "parameterFunctionalityNormal": "✅ Parameter functionality normal",
      "parameterTestFailed": "❌ Parameter test failed: {error}",
      "testingEnvironmentWebUiMode": "🌐 Testing environment variable-controlled Web UI mode",
      "currentEnvironment": "Current environment - WSL: {wsl}, Remote: {remote}, GUI available: {gui}",
      "forceWebVariable": "FORCE_WEB environment variable: {value}",
      "notSet": "Not set",
      "forceWebEnabled": "✅ FORCE_WEB enabled, will force use Web UI",
      "wslEnvironmentWebUiBrowser": "✅ WSL environment, will use Web UI with Windows browser launch support",
      "localGuiEnvironmentQtGui": "ℹ️  Local GUI environment, will use Qt GUI",
      "forceWebTestHint": "💡 Can set FORCE_WEB=true to force use Web UI for testing",
      "autoWebUiRemoteOrNoGui": "ℹ️  Will automatically use Web UI (remote environment or GUI unavailable)",
      "environmentVariableTestFailed": "❌ Environment variable test failed: {error}",
      "webUiInteractiveTestMode": "🌐 Web UI Interactive Test Mode",
      "serverAddress": "Server address: {url}",
      "operationGuide": "📖 Operation Guide:",
      "openServerInBrowser": "  1. Open the above server address in browser",
      "tryFollowingFeatures": "  2. Try the following features:",
      "clickShowCommandBlock": "     - Click 'Show Command Block' button",
      "inputCommandAndExecute": "     - Input command like 'echo Hello World' and execute",
      "inputTextInFeedbackArea": "     - Input text in feedback area",
      "useCtrlEnterSubmit": "     - Use Ctrl+Enter to submit feedback",
      "testWebSocketRealtime": "  3. Test WebSocket real-time communication functionality",
      "testPagePersistence": "  4. Test page persistence (page doesn't close after feedback submission)",
      "controlOptions": "⌨️  Control Options:",
      "pressEnterContinue": "  - Press Enter to continue running",
      "inputQuitToStop": "  - Input 'q' or 'quit' to stop server",
      "stoppingServer": "🛑 Stopping server...",
      "serverContinuesRunning": "🔄 Server continues running at: {url}",
      "browserShouldStillAccess": "   Browser should still be able to access normally",
      "unknownCommand": "❓ Unknown command. Press Enter to continue running, or input 'q' to exit",
      "interruptSignalReceived": "🛑 Interrupt signal received, stopping server...",
      "webUiTestComplete": "✅ Web UI test complete",
      "allTestsComplete": "🎊 All tests complete! Ready to use MCP Feedback Enhanced",
      "usageInstructions": "📖 Usage Instructions:",
      "configureMcpServer": "  1. Configure this MCP server in Cursor/Cline",
      "aiAssistantAutoCall": "  2. AI assistant will automatically call interactive_feedback tool",
      "autoSelectGuiOrWebUi": "  3. Automatically select GUI or Web UI based on environment",
      "provideFeedbackContinue": "  4. Provide feedback and continue workflow",
      "webUiNewFeatures": "✨ Web UI New Features:",
      "sshRemoteSupport": "  - Supports SSH remote development environment",
      "modernDarkThemeInterface": "  - Modern dark theme interface",
      "webSocketRealtime": "  - WebSocket real-time communication",
      "autoBrowserLaunch": "  - Automatic browser launch",
      "commandExecutionRealtime": "  - Command execution and real-time output",
      "testCompleteSystemReady": "✅ Test complete - System ready!",
      "canTestInBrowserNow": "💡 You can test in browser now: {url}",
      "serverWillContinueRunning": "   (Server will continue running for a short time)",
      "someTestsFailed": "❌ Some tests failed, please check error messages",
      "testingWebUi": "🧪 Testing MCP Feedback Enhanced Web UI",
      "syncingLanguageSettings": "🔄 Syncing language settings...",
      "currentLanguage": "📝 Current language: {language}",
      "webUiModuleImportSuccess": "✅ Web UI module imported successfully",
      "webUiModuleImportFailed": "❌ Web UI module import failed: {error}",
      "webUiManagerCreateSuccess": "✅ WebUIManager created successfully",
      "webUiManagerCreateFailed": "❌ WebUIManager creation failed: {error}",
      "noLanguageInSettings": "⚠️ No language setting in ui_settings.json",
      "settingsFileNotExists": "⚠️ ui_settings.json file does not exist, using default language",
      "loadLanguageSettingsFailed": "⚠️ Failed to load language settings: {error}",
      "loadingLanguageFromSettings": "🔄 Loading language setting from ui_settings.json: {language}",
      "syncingLanguage": "🔄 Syncing language setting: {from} -> {to}",
      "guiLanguageSynced": "✅ GUI language synced to: {language}",
      "languageAlreadySynced": "✅ Language setting already synced: {language}",
      "webUiTest": "MCP Feedback Enhanced - Web UI Test",
      "languageSetFailed": "⚠️ Language setting failed, using default language: {language}",
      "foundAvailablePort": "🔍 Found available port: {port}",
      "findPortFailed": "❌ Failed to find available port: {error}"
=======
        "title": "Application Settings",
        "language": {
            "title": "Language Settings",
            "selector": "🌐 Language Selection"
        },
        "layout": {
            "title": "Interface Layout",
            "separateMode": "Separate Mode",
            "separateModeDescription": "AI summary and feedback are in separate tabs",
            "combinedVertical": "Combined Mode (Vertical Layout)",
            "combinedVerticalDescription": "AI summary on top, feedback input below, both on the same page",
            "combinedHorizontal": "Combined Mode (Horizontal Layout)",
            "combinedHorizontalDescription": "AI summary on left, feedback input on right, expanding summary viewing area"
        },
        "window": {
            "title": "Window Positioning",
            "alwaysCenter": "Always show window at primary screen center",
            "autoFocus": "Auto-focus input box when window opens"
        },
        "reset": {
            "title": "Reset Settings",
            "button": "Reset Settings",
            "confirmTitle": "Confirm Reset Settings",
            "confirmMessage": "Are you sure you want to reset all settings? This will clear all saved preferences and restore to default state.",
            "successTitle": "Reset Successful",
            "successMessage": "All settings have been successfully reset to default values.",
            "errorTitle": "Reset Failed",
            "errorMessage": "Error occurred while resetting settings: {error}"
        }
    },
    "timeout": {
        "enable": "Auto Close",
        "enableTooltip": "When enabled, the interface will automatically close after the specified time",
        "duration": {
            "label": "Timeout Duration",
            "description": "Set the auto-close time (30 seconds - 2 hours)"
        },
        "seconds": "seconds",
        "remaining": "Time Remaining",
        "expired": "Time Expired",
        "autoCloseMessage": "Interface will automatically close in {seconds} seconds",
        "settings": {
            "title": "Timeout Settings",
            "description": "When enabled, the interface will automatically close after the specified time. The countdown timer will be displayed in the header area."
        }
    },
    "buttons": {
        "submit": "Submit Feedback",
        "cancel": "Cancel",
        "close": "Close",
        "clear": "Clear",
        "submitFeedback": "✅ Submit Feedback",
        "selectFiles": "📁 Select Files",
        "pasteClipboard": "📋 Clipboard",
        "clearAll": "✕ Clear",
        "runCommand": "▶️ Run"
    },
    "status": {
        "feedbackSubmitted": "Feedback submitted successfully!",
        "feedbackCancelled": "Feedback cancelled.",
        "timeoutMessage": "Feedback timeout",
        "errorOccurred": "Error occurred",
        "loading": "Loading...",
        "connecting": "Connecting...",
        "connected": "Connected",
        "disconnected": "Disconnected",
        "uploading": "Uploading...",
        "uploadSuccess": "Upload successful",
        "uploadFailed": "Upload failed",
        "commandRunning": "Command running...",
        "commandFinished": "Command finished",
        "pasteSuccess": "Image pasted from clipboard",
        "pasteFailed": "Failed to get image from clipboard",
        "invalidFileType": "Unsupported file type",
        "fileTooLarge": "File too large (max 1MB)"
    },
    "errors": {
        "title": "Error",
        "warning": "Warning",
        "info": "Information",
        "interfaceReloadError": "Error occurred while reloading interface: {error}",
        "imageSaveEmpty": "Saved image file is empty! Location: {path}",
        "imageSaveFailed": "Image save failed!",
        "clipboardSaveFailed": "Failed to save clipboard image!",
        "noValidImage": "No valid image in clipboard!",
        "noImageContent": "No image content in clipboard!",
        "emptyFile": "Image {filename} is an empty file!",
        "loadImageFailed": "Failed to load image {filename}:\n{error}",
        "dragInvalidFiles": "Please drag valid image files!",
        "confirmClearAll": "Are you sure you want to clear all {count} images?",
        "confirmClearTitle": "Confirm Clear",
        "fileSizeExceeded": "Image {filename} size is {size}MB, exceeding 1MB limit!\nRecommend using image editing software to compress before uploading.",
        "dataSizeExceeded": "Image {filename} data size exceeds 1MB limit!"
    },
    "languageSelector": "🌐 Language",
    "languageNames": {
        "zhTw": "繁體中文",
        "en": "English",
        "zhCn": "简体中文"
    },
    "test": {
        "qtGuiSummary": "🎯 Image Preview and Window Adjustment Test\n\nThis is a test session to verify the following features:\n\n✅ Test Items:\n1. Image upload and preview functionality\n2. Image X delete button in top-right corner\n3. Free window resizing\n4. Flexible splitter adjustment\n5. Dynamic layout of all areas\n6. Smart Ctrl+V image paste functionality\n\n📋 Test Steps:\n1. Try uploading some images (drag & drop, file selection, clipboard)\n2. Check if image preview displays correctly\n3. Click the X button in the top-right corner of images to delete them\n4. Try resizing the window, check if it can be freely adjusted\n5. Drag the splitter to adjust area sizes\n6. Press Ctrl+V in the text box to test smart paste functionality\n7. Provide any feedback or issues found\n\nPlease test these features and provide feedback!",
        "webUiSummary": "Test Web UI Functionality\n\n🎯 **Test Items:**\n- Web UI server startup and operation\n- WebSocket real-time communication\n- Feedback submission functionality\n- Image upload and preview\n- Command execution functionality\n- Smart Ctrl+V image paste\n- Multi-language interface switching\n\n📋 **Test Steps:**\n1. Test image upload (drag & drop, file selection, clipboard)\n2. Press Ctrl+V in text box to test smart paste\n3. Try switching languages (Traditional Chinese/Simplified Chinese/English)\n4. Test command execution functionality\n5. Submit feedback and images\n\nPlease test these features and provide feedback!",
        "messages": {
            "webModuleLoaded": "✅ Using new web module",
            "webModuleLoadFailed": "⚠️  Unable to import Web UI module: {error}",
            "startingWebServer": "🚀 Starting Web server...",
            "serverStartError": "Server startup error: {error}",
            "webServerStartSuccess": "✅ Web server started successfully",
            "serverRunningAt": "🌐 Server running at: http://{host}:{port}",
            "cannotConnectToPort": "❌ Cannot connect to server port {port}",
            "webServerStartFailed": "❌ Web server startup failed: {error}",
            "serverNotStarted": "❌ Server failed to start properly",
            "testSessionCreated": "✅ Test session created successfully (ID: {sessionId}...)",
            "testUrl": "🔗 Test URL: {url}",
            "testingBrowserLaunch": "🌐 Testing browser launch functionality...",
            "wslEnvironmentDetected": "✅ WSL environment detected, using WSL-specific browser launch",
            "nonWslEnvironment": "ℹ️  Non-WSL environment, using standard browser launch",
            "browserLaunchSuccess": "✅ Browser launch successful: {url}",
            "browserLaunchFailed": "⚠️  Browser launch failed: {error}",
            "browserLaunchNote": "💡 This might be normal, please manually open the above URL in browser",
            "sessionCreationFailed": "❌ Session creation failed: {error}",
            "allTestsPassed": "🎉 All tests passed! Web UI ready",
            "notes": "📝 Notes:",
            "webUiAutoEnabled": "  - Web UI will auto-enable in SSH remote environments",
            "localEnvironmentGui": "  - Local environment will continue using Qt GUI",
            "realtimeCommandSupport": "  - Supports real-time command execution and WebSocket communication",
            "modernDarkTheme": "  - Provides modern dark theme interface",
            "smartCtrlVPaste": "  - Supports smart Ctrl+V image paste functionality",
            "testingEnvironmentDetection": "🔍 Testing environment detection functionality",
            "wslDetection": "WSL environment detection: {result}",
            "remoteDetection": "Remote environment detection: {result}",
            "guiAvailability": "GUI availability: {result}",
            "yes": "Yes",
            "no": "No",
            "wslEnvironmentWebUi": "✅ WSL environment detected, will use Web UI with Windows browser launch support",
            "remoteEnvironmentWebUi": "✅ Will use Web UI (suitable for remote development environment)",
            "localEnvironmentQtGui": "✅ Will use Qt GUI (local environment)",
            "environmentDetectionFailed": "❌ Environment detection failed: {error}",
            "testingMcpIntegration": "🔧 Testing MCP integration functionality",
            "mcpToolFunctionAvailable": "✅ MCP tool function available",
            "timeoutParameterSupported": "✅ Supports timeout parameter",
            "environmentBasedWebUiSupported": "✅ Supports environment variable-based Web UI selection",
            "readyForAiAssistantCalls": "✅ Ready to accept calls from AI assistant",
            "mcpIntegrationTestFailed": "❌ MCP integration test failed: {error}",
            "testingParameterFunctionality": "🆕 Testing parameter functionality",
            "timeoutParameterExists": "✅ timeout parameter exists, default value: {default}",
            "timeoutParameterMissing": "❌ timeout parameter does not exist",
            "forceWebDetected": "✅ FORCE_WEB environment variable detected: {value}",
            "forceWebNotSet": "ℹ️  FORCE_WEB environment variable not set (will use default logic)",
            "parameterFunctionalityNormal": "✅ Parameter functionality normal",
            "parameterTestFailed": "❌ Parameter test failed: {error}",
            "testingEnvironmentWebUiMode": "🌐 Testing environment variable-controlled Web UI mode",
            "currentEnvironment": "Current environment - WSL: {wsl}, Remote: {remote}, GUI available: {gui}",
            "forceWebVariable": "FORCE_WEB environment variable: {value}",
            "notSet": "Not set",
            "forceWebEnabled": "✅ FORCE_WEB enabled, will force use Web UI",
            "wslEnvironmentWebUiBrowser": "✅ WSL environment, will use Web UI with Windows browser launch support",
            "localGuiEnvironmentQtGui": "ℹ️  Local GUI environment, will use Qt GUI",
            "forceWebTestHint": "💡 Can set FORCE_WEB=true to force use Web UI for testing",
            "autoWebUiRemoteOrNoGui": "ℹ️  Will automatically use Web UI (remote environment or GUI unavailable)",
            "environmentVariableTestFailed": "❌ Environment variable test failed: {error}",
            "webUiInteractiveTestMode": "🌐 Web UI Interactive Test Mode",
            "serverAddress": "Server address: {url}",
            "operationGuide": "📖 Operation Guide:",
            "openServerInBrowser": "  1. Open the above server address in browser",
            "tryFollowingFeatures": "  2. Try the following features:",
            "clickShowCommandBlock": "     - Click 'Show Command Block' button",
            "inputCommandAndExecute": "     - Input command like 'echo Hello World' and execute",
            "inputTextInFeedbackArea": "     - Input text in feedback area",
            "useCtrlEnterSubmit": "     - Use Ctrl+Enter to submit feedback",
            "testWebSocketRealtime": "  3. Test WebSocket real-time communication functionality",
            "testPagePersistence": "  4. Test page persistence (page doesn't close after feedback submission)",
            "controlOptions": "⌨️  Control Options:",
            "pressEnterContinue": "  - Press Enter to continue running",
            "inputQuitToStop": "  - Input 'q' or 'quit' to stop server",
            "stoppingServer": "🛑 Stopping server...",
            "serverContinuesRunning": "🔄 Server continues running at: {url}",
            "browserShouldStillAccess": "   Browser should still be able to access normally",
            "unknownCommand": "❓ Unknown command. Press Enter to continue running, or input 'q' to exit",
            "interruptSignalReceived": "🛑 Interrupt signal received, stopping server...",
            "webUiTestComplete": "✅ Web UI test complete",
            "allTestsComplete": "🎊 All tests complete! Ready to use MCP Feedback Enhanced",
            "usageInstructions": "📖 Usage Instructions:",
            "configureMcpServer": "  1. Configure this MCP server in Cursor/Cline",
            "aiAssistantAutoCall": "  2. AI assistant will automatically call interactive_feedback tool",
            "autoSelectGuiOrWebUi": "  3. Automatically select GUI or Web UI based on environment",
            "provideFeedbackContinue": "  4. Provide feedback and continue workflow",
            "webUiNewFeatures": "✨ Web UI New Features:",
            "sshRemoteSupport": "  - Supports SSH remote development environment",
            "modernDarkThemeInterface": "  - Modern dark theme interface",
            "webSocketRealtime": "  - WebSocket real-time communication",
            "autoBrowserLaunch": "  - Automatic browser launch",
            "commandExecutionRealtime": "  - Command execution and real-time output",
            "testCompleteSystemReady": "✅ Test complete - System ready!",
            "canTestInBrowserNow": "💡 You can test in browser now: {url}",
            "serverWillContinueRunning": "   (Server will continue running for a short time)",
            "someTestsFailed": "❌ Some tests failed, please check error messages",
            "testingWebUi": "🧪 Testing MCP Feedback Enhanced Web UI",
            "syncingLanguageSettings": "🔄 Syncing language settings...",
            "currentLanguage": "📝 Current language: {language}",
            "webUiModuleImportSuccess": "✅ Web UI module imported successfully",
            "webUiModuleImportFailed": "❌ Web UI module import failed: {error}",
            "webUiManagerCreateSuccess": "✅ WebUIManager created successfully",
            "webUiManagerCreateFailed": "❌ WebUIManager creation failed: {error}",
            "noLanguageInSettings": "⚠️ No language setting in ui_settings.json",
            "settingsFileNotExists": "⚠️ ui_settings.json file does not exist, using default language",
            "loadLanguageSettingsFailed": "⚠️ Failed to load language settings: {error}",
            "loadingLanguageFromSettings": "🔄 Loading language setting from ui_settings.json: {language}",
            "syncingLanguage": "🔄 Syncing language setting: {from} -> {to}",
            "guiLanguageSynced": "✅ GUI language synced to: {language}",
            "languageAlreadySynced": "✅ Language setting already synced: {language}",
            "webUiTest": "MCP Feedback Enhanced - Web UI Test",
            "languageSetFailed": "⚠️ Language setting failed, using default language: {language}",
            "foundAvailablePort": "🔍 Found available port: {port}",
            "findPortFailed": "❌ Failed to find available port: {error}"
        }
>>>>>>> 75cc0dbe
    }
}<|MERGE_RESOLUTION|>--- conflicted
+++ resolved
@@ -1,107 +1,148 @@
 {
-    "meta": {
-        "language": "en",
-        "displayName": "English",
-        "author": "Minidoracat",
-        "version": "1.0.0",
-        "lastUpdate": "2025-01-31"
-    },
-    "app": {
-        "title": "Interactive Feedback Collection",
-        "projectDirectory": "Project Directory",
-        "language": "Language",
-        "settings": "Settings",
-        "confirmCancel": "Confirm Cancel",
-        "confirmCancelMessage": "Are you sure you want to cancel feedback? All input content will be lost.",
-        "layoutChangeTitle": "Interface Layout Change",
-        "layoutChangeMessage": "Layout mode has been changed and requires reloading the interface to take effect.\nReload now?"
-    },
-    "tabs": {
-        "summary": "📋 AI Summary",
-        "feedback": "💬 Feedback",
-        "command": "⚡ Command",
-        "language": "⚙️ Settings",
-        "images": "🖼️ Images",
-        "about": "ℹ️ About"
-    },
-    "about": {
-        "appInfo": "Application Information",
-        "version": "Version",
-        "description": "A powerful MCP server that provides human-in-the-loop interactive feedback functionality for AI-assisted development tools. Supports dual interfaces (Qt GUI and Web UI) with rich features including image upload, command execution, and multi-language support.",
-        "projectLinks": "Project Links",
-        "githubProject": "GitHub Project",
-        "visitGithub": "Visit GitHub",
-        "contact": "Contact & Support",
-        "discordSupport": "Discord Support",
-        "joinDiscord": "Join Discord",
-        "contactDescription": "For technical support, issue reports, or feature suggestions, feel free to contact us through Discord community or GitHub Issues.",
-        "thanks": "Thanks & Contributions",
-        "thanksText": "Special thanks to the original author Fábio Ferreira (@fabiomlferreira) for creating the original interactive-feedback-mcp project.\n\nThis enhanced version is developed and maintained by Minidoracat, who has significantly expanded the project with GUI interface, image support, multi-language capabilities, and many other improvements.\n\nAlso thanks to sanshao85's mcp-feedback-collector project for UI design inspiration.\n\nOpen source collaboration makes technology better!"
-    },
-    "feedback": {
-        "title": "Your Feedback",
-        "description": "Please describe your thoughts, suggestions, or modifications needed for the AI's work.",
-        "placeholder": "Please enter your feedback, suggestions, or questions here...\n\n💡 Tips:\n• Press Ctrl+Enter (numpad supported) to submit quickly\n• Press Ctrl+V to paste images from clipboard",
-        "emptyTitle": "Feedback Content Empty",
-        "emptyMessage": "Please enter feedback content before submitting. You can describe your thoughts, suggestions, or areas that need modification.",
-        "outputPlaceholder": "Command output will appear here..."
-    },
-    "summary": {
-        "title": "AI Work Summary",
-        "description": "Below is the work content that AI has just completed for you. Please review and provide feedback.",
-        "testDescription": "Below is the message content replied by AI. Please review and provide feedback."
-    },
-    "command": {
-        "title": "Command Execution",
-        "description": "You can execute commands to verify results or gather more information.",
-        "placeholder": "Enter command to execute...",
-        "output": "Command Output",
-        "outputPlaceholder": "Command output will appear here...",
-        "run": "▶️ Run",
-        "terminate": "⏹️ Stop"
-    },
-    "images": {
-        "title": "🖼️ Image Attachments (Optional)",
-        "select": "Select Files",
-        "paste": "Clipboard",
-        "clear": "Clear",
-        "status": "{count} images selected",
-        "statusWithSize": "{count} images selected (Total {size})",
-        "dragHint": "🎯 Drag images here or press Ctrl+V/Cmd+V to paste from clipboard (PNG, JPG, JPEG, GIF, BMP, WebP)",
-        "deleteConfirm": "Are you sure you want to remove image \"{filename}\"?",
-        "deleteTitle": "Confirm Delete",
-        "sizeWarning": "Image file size cannot exceed 1MB",
-        "formatError": "Unsupported image format",
-        "paste_images": "📋 Paste from Clipboard",
-        "paste_failed": "Paste failed, no image in clipboard",
-        "paste_no_image": "No image in clipboard to paste",
-        "paste_image_from_textarea": "Image intelligently pasted from text area to image area",
-        "images_clear": "Clear all images",
-        "settings": {
-            "title": "Image Settings",
-            "sizeLimit": "Image Size Limit",
-            "sizeLimitOptions": {
-                "unlimited": "Unlimited",
-                "1mb": "1MB",
-                "3mb": "3MB",
-                "5mb": "5MB"
-            },
-            "base64Detail": "Base64 Compatibility Mode",
-            "base64DetailHelp": "When enabled, includes complete Base64 image data in text to improve compatibility with AI models ",
-            "base64Warning": "⚠️ Increases transmission size",
-            "compatibilityHint": "💡 Images not recognized correctly?",
-            "enableBase64Hint": "Try enabling Base64 compatibility mode"
-        },
-        "sizeLimitExceeded": "Image {filename} size is {size}, exceeds {limit} limit!",
-        "sizeLimitExceededAdvice": "Please compress the image using image editing software, or adjust the image size limit setting."
-    },
+  "meta": {
+    "language": "en",
+    "displayName": "English",
+    "author": "Minidoracat",
+    "version": "1.0.0",
+    "lastUpdate": "2025-01-31"
+  },
+  "app": {
+    "title": "Interactive Feedback Collection",
+    "projectDirectory": "Project Directory",
+    "language": "Language",
+    "settings": "Settings",
+    "confirmCancel": "Confirm Cancel",
+    "confirmCancelMessage": "Are you sure you want to cancel feedback? All input content will be lost.",
+    "layoutChangeTitle": "Interface Layout Change",
+    "layoutChangeMessage": "Layout mode has been changed and requires reloading the interface to take effect.\nReload now?"
+  },
+  "tabs": {
+    "summary": "📋 AI Summary",
+    "feedback": "💬 Feedback",
+    "command": "⚡ Command",
+    "language": "⚙️ Settings",
+    "images": "🖼️ Images",
+    "about": "ℹ️ About"
+  },
+  "about": {
+    "appInfo": "Application Information",
+    "version": "Version",
+    "description": "A powerful MCP server that provides human-in-the-loop interactive feedback functionality for AI-assisted development tools. Supports dual interfaces (Qt GUI and Web UI) with rich features including image upload, command execution, and multi-language support.",
+    "projectLinks": "Project Links",
+    "githubProject": "GitHub Project",
+    "visitGithub": "Visit GitHub",
+    "contact": "Contact & Support",
+    "discordSupport": "Discord Support",
+    "joinDiscord": "Join Discord",
+    "contactDescription": "For technical support, issue reports, or feature suggestions, feel free to contact us through Discord community or GitHub Issues.",
+    "thanks": "Thanks & Contributions",
+    "thanksText": "Special thanks to the original author Fábio Ferreira (@fabiomlferreira) for creating the original interactive-feedback-mcp project.\n\nThis enhanced version is developed and maintained by Minidoracat, who has significantly expanded the project with GUI interface, image support, multi-language capabilities, and many other improvements.\n\nAlso thanks to sanshao85's mcp-feedback-collector project for UI design inspiration.\n\nOpen source collaboration makes technology better!"
+  },
+  "feedback": {
+    "title": "Your Feedback",
+    "description": "Please describe your thoughts, suggestions, or modifications needed for the AI's work.",
+    "placeholder": "Please enter your feedback, suggestions, or questions here...\n\n💡 Tips:\n• Press Ctrl+Enter (numpad supported) to submit quickly\n• Press Ctrl+V to paste images from clipboard",
+    "emptyTitle": "Feedback Content Empty",
+    "emptyMessage": "Please enter feedback content before submitting. You can describe your thoughts, suggestions, or areas that need modification.",
+    "outputPlaceholder": "Command output will appear here..."
+  },
+  "summary": {
+    "title": "AI Work Summary",
+    "description": "Below is the work content that AI has just completed for you. Please review and provide feedback.",
+    "testDescription": "Below is the message content replied by AI. Please review and provide feedback."
+  },
+  "command": {
+    "title": "Command Execution",
+    "description": "You can execute commands to verify results or gather more information.",
+    "placeholder": "Enter command to execute...",
+    "output": "Command Output",
+    "outputPlaceholder": "Command output will appear here...",
+    "run": "▶️ Run",
+    "terminate": "⏹️ Stop"
+  },
+  "images": {
+    "title": "🖼️ Image Attachments (Optional)",
+    "select": "Select Files",
+    "paste": "Clipboard",
+    "clear": "Clear",
+    "status": "{count} images selected",
+    "statusWithSize": "{count} images selected (Total {size})",
+    "dragHint": "🎯 Drag images here or press Ctrl+V/Cmd+V to paste from clipboard (PNG, JPG, JPEG, GIF, BMP, WebP)",
+    "deleteConfirm": "Are you sure you want to remove image \"{filename}\"?",
+    "deleteTitle": "Confirm Delete",
+    "sizeWarning": "Image file size cannot exceed 1MB",
+    "formatError": "Unsupported image format",
+    "paste_images": "📋 Paste from Clipboard",
+    "paste_failed": "Paste failed, no image in clipboard",
+    "paste_no_image": "No image in clipboard to paste",
+    "paste_image_from_textarea": "Image intelligently pasted from text area to image area",
+    "images_clear": "Clear all images",
+    "settings": {
+      "title": "Image Settings",
+      "sizeLimit": "Image Size Limit",
+      "sizeLimitOptions": {
+        "unlimited": "Unlimited",
+        "1mb": "1MB",
+        "3mb": "3MB",
+        "5mb": "5MB"
+      },
+      "base64Detail": "Base64 Compatibility Mode",
+      "base64DetailHelp": "When enabled, includes complete Base64 image data in text to improve compatibility with AI models ",
+      "base64Warning": "⚠️ Increases transmission size",
+      "compatibilityHint": "💡 Images not recognized correctly?",
+      "enableBase64Hint": "Try enabling Base64 compatibility mode"
+    },
+    "sizeLimitExceeded": "Image {filename} size is {size}, exceeds {limit} limit!",
+    "sizeLimitExceededAdvice": "Please compress the image using image editing software, or adjust the image size limit setting."
+  },
+  "language": {
+    "settings": "Language Settings",
+    "selector": "🌐 Language Selection",
+    "description": "Choose your preferred interface language. Language changes take effect immediately."
+  },
+  "settings": {
+    "title": "Application Settings",
     "language": {
-        "settings": "Language Settings",
-        "selector": "🌐 Language Selection",
-        "description": "Choose your preferred interface language. Language changes take effect immediately."
-    },
+      "title": "Language Settings",
+      "selector": "🌐 Language Selection"
+    },
+    "layout": {
+      "title": "Interface Layout",
+      "separateMode": "Separate Mode",
+      "separateModeDescription": "AI summary and feedback are in separate tabs",
+      "combinedVertical": "Combined Mode (Vertical Layout)",
+      "combinedVerticalDescription": "AI summary on top, feedback input below, both on the same page",
+      "combinedHorizontal": "Combined Mode (Horizontal Layout)",
+      "combinedHorizontalDescription": "AI summary on left, feedback input on right, expanding summary viewing area"
+    },
+    "window": {
+      "title": "Window Positioning",
+      "alwaysCenter": "Always show window at primary screen center",
+      "autoFocus": "Auto-focus input box when window opens"
+    },
+    "reset": {
+      "title": "Reset Settings",
+      "button": "Reset Settings",
+      "confirmTitle": "Confirm Reset Settings",
+      "confirmMessage": "Are you sure you want to reset all settings? This will clear all saved preferences and restore to default state.",
+      "successTitle": "Reset Successful",
+      "successMessage": "All settings have been successfully reset to default values.",
+      "errorTitle": "Reset Failed",
+      "errorMessage": "Error occurred while resetting settings: {error}"
+    }
+  },
+  "timeout": {
+    "enable": "Auto Close",
+    "enableTooltip": "When enabled, the interface will automatically close after the specified time",
+    "duration": {
+      "label": "Timeout Duration",
+      "description": "Set the auto-close time (30 seconds - 2 hours)"
+    },
+    "seconds": "seconds",
+    "remaining": "Time Remaining",
+    "expired": "Time Expired",
+    "autoCloseMessage": "Interface will automatically close in {seconds} seconds",
     "settings": {
-<<<<<<< HEAD
       "title": "Timeout Settings",
       "description": "When enabled, the interface will automatically close after the specified time. The countdown timer will be displayed in the header area."
     }
@@ -315,224 +356,6 @@
       "languageSetFailed": "⚠️ Language setting failed, using default language: {language}",
       "foundAvailablePort": "🔍 Found available port: {port}",
       "findPortFailed": "❌ Failed to find available port: {error}"
-=======
-        "title": "Application Settings",
-        "language": {
-            "title": "Language Settings",
-            "selector": "🌐 Language Selection"
-        },
-        "layout": {
-            "title": "Interface Layout",
-            "separateMode": "Separate Mode",
-            "separateModeDescription": "AI summary and feedback are in separate tabs",
-            "combinedVertical": "Combined Mode (Vertical Layout)",
-            "combinedVerticalDescription": "AI summary on top, feedback input below, both on the same page",
-            "combinedHorizontal": "Combined Mode (Horizontal Layout)",
-            "combinedHorizontalDescription": "AI summary on left, feedback input on right, expanding summary viewing area"
-        },
-        "window": {
-            "title": "Window Positioning",
-            "alwaysCenter": "Always show window at primary screen center",
-            "autoFocus": "Auto-focus input box when window opens"
-        },
-        "reset": {
-            "title": "Reset Settings",
-            "button": "Reset Settings",
-            "confirmTitle": "Confirm Reset Settings",
-            "confirmMessage": "Are you sure you want to reset all settings? This will clear all saved preferences and restore to default state.",
-            "successTitle": "Reset Successful",
-            "successMessage": "All settings have been successfully reset to default values.",
-            "errorTitle": "Reset Failed",
-            "errorMessage": "Error occurred while resetting settings: {error}"
-        }
-    },
-    "timeout": {
-        "enable": "Auto Close",
-        "enableTooltip": "When enabled, the interface will automatically close after the specified time",
-        "duration": {
-            "label": "Timeout Duration",
-            "description": "Set the auto-close time (30 seconds - 2 hours)"
-        },
-        "seconds": "seconds",
-        "remaining": "Time Remaining",
-        "expired": "Time Expired",
-        "autoCloseMessage": "Interface will automatically close in {seconds} seconds",
-        "settings": {
-            "title": "Timeout Settings",
-            "description": "When enabled, the interface will automatically close after the specified time. The countdown timer will be displayed in the header area."
-        }
-    },
-    "buttons": {
-        "submit": "Submit Feedback",
-        "cancel": "Cancel",
-        "close": "Close",
-        "clear": "Clear",
-        "submitFeedback": "✅ Submit Feedback",
-        "selectFiles": "📁 Select Files",
-        "pasteClipboard": "📋 Clipboard",
-        "clearAll": "✕ Clear",
-        "runCommand": "▶️ Run"
-    },
-    "status": {
-        "feedbackSubmitted": "Feedback submitted successfully!",
-        "feedbackCancelled": "Feedback cancelled.",
-        "timeoutMessage": "Feedback timeout",
-        "errorOccurred": "Error occurred",
-        "loading": "Loading...",
-        "connecting": "Connecting...",
-        "connected": "Connected",
-        "disconnected": "Disconnected",
-        "uploading": "Uploading...",
-        "uploadSuccess": "Upload successful",
-        "uploadFailed": "Upload failed",
-        "commandRunning": "Command running...",
-        "commandFinished": "Command finished",
-        "pasteSuccess": "Image pasted from clipboard",
-        "pasteFailed": "Failed to get image from clipboard",
-        "invalidFileType": "Unsupported file type",
-        "fileTooLarge": "File too large (max 1MB)"
-    },
-    "errors": {
-        "title": "Error",
-        "warning": "Warning",
-        "info": "Information",
-        "interfaceReloadError": "Error occurred while reloading interface: {error}",
-        "imageSaveEmpty": "Saved image file is empty! Location: {path}",
-        "imageSaveFailed": "Image save failed!",
-        "clipboardSaveFailed": "Failed to save clipboard image!",
-        "noValidImage": "No valid image in clipboard!",
-        "noImageContent": "No image content in clipboard!",
-        "emptyFile": "Image {filename} is an empty file!",
-        "loadImageFailed": "Failed to load image {filename}:\n{error}",
-        "dragInvalidFiles": "Please drag valid image files!",
-        "confirmClearAll": "Are you sure you want to clear all {count} images?",
-        "confirmClearTitle": "Confirm Clear",
-        "fileSizeExceeded": "Image {filename} size is {size}MB, exceeding 1MB limit!\nRecommend using image editing software to compress before uploading.",
-        "dataSizeExceeded": "Image {filename} data size exceeds 1MB limit!"
-    },
-    "languageSelector": "🌐 Language",
-    "languageNames": {
-        "zhTw": "繁體中文",
-        "en": "English",
-        "zhCn": "简体中文"
-    },
-    "test": {
-        "qtGuiSummary": "🎯 Image Preview and Window Adjustment Test\n\nThis is a test session to verify the following features:\n\n✅ Test Items:\n1. Image upload and preview functionality\n2. Image X delete button in top-right corner\n3. Free window resizing\n4. Flexible splitter adjustment\n5. Dynamic layout of all areas\n6. Smart Ctrl+V image paste functionality\n\n📋 Test Steps:\n1. Try uploading some images (drag & drop, file selection, clipboard)\n2. Check if image preview displays correctly\n3. Click the X button in the top-right corner of images to delete them\n4. Try resizing the window, check if it can be freely adjusted\n5. Drag the splitter to adjust area sizes\n6. Press Ctrl+V in the text box to test smart paste functionality\n7. Provide any feedback or issues found\n\nPlease test these features and provide feedback!",
-        "webUiSummary": "Test Web UI Functionality\n\n🎯 **Test Items:**\n- Web UI server startup and operation\n- WebSocket real-time communication\n- Feedback submission functionality\n- Image upload and preview\n- Command execution functionality\n- Smart Ctrl+V image paste\n- Multi-language interface switching\n\n📋 **Test Steps:**\n1. Test image upload (drag & drop, file selection, clipboard)\n2. Press Ctrl+V in text box to test smart paste\n3. Try switching languages (Traditional Chinese/Simplified Chinese/English)\n4. Test command execution functionality\n5. Submit feedback and images\n\nPlease test these features and provide feedback!",
-        "messages": {
-            "webModuleLoaded": "✅ Using new web module",
-            "webModuleLoadFailed": "⚠️  Unable to import Web UI module: {error}",
-            "startingWebServer": "🚀 Starting Web server...",
-            "serverStartError": "Server startup error: {error}",
-            "webServerStartSuccess": "✅ Web server started successfully",
-            "serverRunningAt": "🌐 Server running at: http://{host}:{port}",
-            "cannotConnectToPort": "❌ Cannot connect to server port {port}",
-            "webServerStartFailed": "❌ Web server startup failed: {error}",
-            "serverNotStarted": "❌ Server failed to start properly",
-            "testSessionCreated": "✅ Test session created successfully (ID: {sessionId}...)",
-            "testUrl": "🔗 Test URL: {url}",
-            "testingBrowserLaunch": "🌐 Testing browser launch functionality...",
-            "wslEnvironmentDetected": "✅ WSL environment detected, using WSL-specific browser launch",
-            "nonWslEnvironment": "ℹ️  Non-WSL environment, using standard browser launch",
-            "browserLaunchSuccess": "✅ Browser launch successful: {url}",
-            "browserLaunchFailed": "⚠️  Browser launch failed: {error}",
-            "browserLaunchNote": "💡 This might be normal, please manually open the above URL in browser",
-            "sessionCreationFailed": "❌ Session creation failed: {error}",
-            "allTestsPassed": "🎉 All tests passed! Web UI ready",
-            "notes": "📝 Notes:",
-            "webUiAutoEnabled": "  - Web UI will auto-enable in SSH remote environments",
-            "localEnvironmentGui": "  - Local environment will continue using Qt GUI",
-            "realtimeCommandSupport": "  - Supports real-time command execution and WebSocket communication",
-            "modernDarkTheme": "  - Provides modern dark theme interface",
-            "smartCtrlVPaste": "  - Supports smart Ctrl+V image paste functionality",
-            "testingEnvironmentDetection": "🔍 Testing environment detection functionality",
-            "wslDetection": "WSL environment detection: {result}",
-            "remoteDetection": "Remote environment detection: {result}",
-            "guiAvailability": "GUI availability: {result}",
-            "yes": "Yes",
-            "no": "No",
-            "wslEnvironmentWebUi": "✅ WSL environment detected, will use Web UI with Windows browser launch support",
-            "remoteEnvironmentWebUi": "✅ Will use Web UI (suitable for remote development environment)",
-            "localEnvironmentQtGui": "✅ Will use Qt GUI (local environment)",
-            "environmentDetectionFailed": "❌ Environment detection failed: {error}",
-            "testingMcpIntegration": "🔧 Testing MCP integration functionality",
-            "mcpToolFunctionAvailable": "✅ MCP tool function available",
-            "timeoutParameterSupported": "✅ Supports timeout parameter",
-            "environmentBasedWebUiSupported": "✅ Supports environment variable-based Web UI selection",
-            "readyForAiAssistantCalls": "✅ Ready to accept calls from AI assistant",
-            "mcpIntegrationTestFailed": "❌ MCP integration test failed: {error}",
-            "testingParameterFunctionality": "🆕 Testing parameter functionality",
-            "timeoutParameterExists": "✅ timeout parameter exists, default value: {default}",
-            "timeoutParameterMissing": "❌ timeout parameter does not exist",
-            "forceWebDetected": "✅ FORCE_WEB environment variable detected: {value}",
-            "forceWebNotSet": "ℹ️  FORCE_WEB environment variable not set (will use default logic)",
-            "parameterFunctionalityNormal": "✅ Parameter functionality normal",
-            "parameterTestFailed": "❌ Parameter test failed: {error}",
-            "testingEnvironmentWebUiMode": "🌐 Testing environment variable-controlled Web UI mode",
-            "currentEnvironment": "Current environment - WSL: {wsl}, Remote: {remote}, GUI available: {gui}",
-            "forceWebVariable": "FORCE_WEB environment variable: {value}",
-            "notSet": "Not set",
-            "forceWebEnabled": "✅ FORCE_WEB enabled, will force use Web UI",
-            "wslEnvironmentWebUiBrowser": "✅ WSL environment, will use Web UI with Windows browser launch support",
-            "localGuiEnvironmentQtGui": "ℹ️  Local GUI environment, will use Qt GUI",
-            "forceWebTestHint": "💡 Can set FORCE_WEB=true to force use Web UI for testing",
-            "autoWebUiRemoteOrNoGui": "ℹ️  Will automatically use Web UI (remote environment or GUI unavailable)",
-            "environmentVariableTestFailed": "❌ Environment variable test failed: {error}",
-            "webUiInteractiveTestMode": "🌐 Web UI Interactive Test Mode",
-            "serverAddress": "Server address: {url}",
-            "operationGuide": "📖 Operation Guide:",
-            "openServerInBrowser": "  1. Open the above server address in browser",
-            "tryFollowingFeatures": "  2. Try the following features:",
-            "clickShowCommandBlock": "     - Click 'Show Command Block' button",
-            "inputCommandAndExecute": "     - Input command like 'echo Hello World' and execute",
-            "inputTextInFeedbackArea": "     - Input text in feedback area",
-            "useCtrlEnterSubmit": "     - Use Ctrl+Enter to submit feedback",
-            "testWebSocketRealtime": "  3. Test WebSocket real-time communication functionality",
-            "testPagePersistence": "  4. Test page persistence (page doesn't close after feedback submission)",
-            "controlOptions": "⌨️  Control Options:",
-            "pressEnterContinue": "  - Press Enter to continue running",
-            "inputQuitToStop": "  - Input 'q' or 'quit' to stop server",
-            "stoppingServer": "🛑 Stopping server...",
-            "serverContinuesRunning": "🔄 Server continues running at: {url}",
-            "browserShouldStillAccess": "   Browser should still be able to access normally",
-            "unknownCommand": "❓ Unknown command. Press Enter to continue running, or input 'q' to exit",
-            "interruptSignalReceived": "🛑 Interrupt signal received, stopping server...",
-            "webUiTestComplete": "✅ Web UI test complete",
-            "allTestsComplete": "🎊 All tests complete! Ready to use MCP Feedback Enhanced",
-            "usageInstructions": "📖 Usage Instructions:",
-            "configureMcpServer": "  1. Configure this MCP server in Cursor/Cline",
-            "aiAssistantAutoCall": "  2. AI assistant will automatically call interactive_feedback tool",
-            "autoSelectGuiOrWebUi": "  3. Automatically select GUI or Web UI based on environment",
-            "provideFeedbackContinue": "  4. Provide feedback and continue workflow",
-            "webUiNewFeatures": "✨ Web UI New Features:",
-            "sshRemoteSupport": "  - Supports SSH remote development environment",
-            "modernDarkThemeInterface": "  - Modern dark theme interface",
-            "webSocketRealtime": "  - WebSocket real-time communication",
-            "autoBrowserLaunch": "  - Automatic browser launch",
-            "commandExecutionRealtime": "  - Command execution and real-time output",
-            "testCompleteSystemReady": "✅ Test complete - System ready!",
-            "canTestInBrowserNow": "💡 You can test in browser now: {url}",
-            "serverWillContinueRunning": "   (Server will continue running for a short time)",
-            "someTestsFailed": "❌ Some tests failed, please check error messages",
-            "testingWebUi": "🧪 Testing MCP Feedback Enhanced Web UI",
-            "syncingLanguageSettings": "🔄 Syncing language settings...",
-            "currentLanguage": "📝 Current language: {language}",
-            "webUiModuleImportSuccess": "✅ Web UI module imported successfully",
-            "webUiModuleImportFailed": "❌ Web UI module import failed: {error}",
-            "webUiManagerCreateSuccess": "✅ WebUIManager created successfully",
-            "webUiManagerCreateFailed": "❌ WebUIManager creation failed: {error}",
-            "noLanguageInSettings": "⚠️ No language setting in ui_settings.json",
-            "settingsFileNotExists": "⚠️ ui_settings.json file does not exist, using default language",
-            "loadLanguageSettingsFailed": "⚠️ Failed to load language settings: {error}",
-            "loadingLanguageFromSettings": "🔄 Loading language setting from ui_settings.json: {language}",
-            "syncingLanguage": "🔄 Syncing language setting: {from} -> {to}",
-            "guiLanguageSynced": "✅ GUI language synced to: {language}",
-            "languageAlreadySynced": "✅ Language setting already synced: {language}",
-            "webUiTest": "MCP Feedback Enhanced - Web UI Test",
-            "languageSetFailed": "⚠️ Language setting failed, using default language: {language}",
-            "foundAvailablePort": "🔍 Found available port: {port}",
-            "findPortFailed": "❌ Failed to find available port: {error}"
-        }
->>>>>>> 75cc0dbe
     }
+  }
 }